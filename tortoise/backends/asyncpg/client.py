--- conflicted
+++ resolved
@@ -88,7 +88,6 @@
             return await super().db_delete()
         except asyncpg.InvalidCatalogNameError:  # pragma: nocoverage
             pass
-<<<<<<< HEAD
         await self.close()
 
     def acquire_connection(self) -> Union["PoolConnectionWrapper", "ConnectionWrapper"]:
@@ -96,8 +95,6 @@
 
     def _in_transaction(self) -> "TransactionContext":
         return TransactionContextPooled(TransactionWrapper(self))
-=======
->>>>>>> e27ef24b
 
     @translate_exceptions
     async def execute_insert(self, query: str, values: list) -> Optional[asyncpg.Record]:
