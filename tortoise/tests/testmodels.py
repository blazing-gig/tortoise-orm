"""
This is the testing Models
"""
import binascii
import os
import uuid
from enum import Enum, IntEnum

from tortoise import fields
from tortoise.models import Model
from tortoise.tests.testfields import EnumField


def generate_token():
    return binascii.hexlify(os.urandom(16)).decode("ascii")


class Tournament(Model):
    id = fields.IntField(pk=True)
    name = fields.TextField()
    created = fields.DatetimeField(auto_now_add=True, index=True)

    def __str__(self):
        return self.name


class Reporter(Model):
    id = fields.IntField(pk=True)
    name = fields.TextField()

    class Meta:
        table = "re_port_er"

    def __str__(self):
        return self.name


class Event(Model):
    id = fields.IntField(pk=True)
    name = fields.TextField()
    tournament = fields.ForeignKeyField("models.Tournament", related_name="events")
    reporter = fields.ForeignKeyField("models.Reporter", null=True)
    participants = fields.ManyToManyField(
        "models.Team", related_name="events", through="event_team", backward_key="idEvent"
    )
    modified = fields.DatetimeField(auto_now=True)
    token = fields.TextField(default=generate_token)

    def __str__(self):
        return self.name


class Team(Model):
    id = fields.IntField(pk=True)
    name = fields.TextField()

    def __str__(self):
        return self.name


class EventTwo(Model):
    id = fields.IntField(pk=True)
    name = fields.TextField()
    tournament_id = fields.IntField()
    # Here we make link to events.Team, not models.Team
    participants = fields.ManyToManyField("events.TeamTwo")

    class Meta:
        app = "events"

    def __str__(self):
        return self.name


class TeamTwo(Model):
    id = fields.IntField(pk=True)
    name = fields.TextField()

    class Meta:
        app = "events"

    def __str__(self):
        return self.name


class IntFields(Model):
    id = fields.IntField(pk=True)
    intnum = fields.IntField()
    intnum_null = fields.IntField(null=True)


class BigIntFields(Model):
    id = fields.BigIntField(pk=True)
    intnum = fields.BigIntField()
    intnum_null = fields.BigIntField(null=True)


class SmallIntFields(Model):
    id = fields.IntField(pk=True)
    smallintnum = fields.SmallIntField()
    smallintnum_null = fields.SmallIntField(null=True)


class CharFields(Model):
    id = fields.IntField(pk=True)
    char = fields.CharField(max_length=255)
    char_null = fields.CharField(max_length=255, null=True)


class TextFields(Model):
    id = fields.IntField(pk=True)
    text = fields.TextField()
    text_null = fields.TextField(null=True)


class BooleanFields(Model):
    id = fields.IntField(pk=True)
    boolean = fields.BooleanField()
    boolean_null = fields.BooleanField(null=True)


class DecimalFields(Model):
    id = fields.IntField(pk=True)
    decimal = fields.DecimalField(max_digits=18, decimal_places=4)
    decimal_nodec = fields.DecimalField(max_digits=18, decimal_places=0)
    decimal_null = fields.DecimalField(max_digits=18, decimal_places=4, null=True)


class DatetimeFields(Model):
    id = fields.IntField(pk=True)
    datetime = fields.DatetimeField()
    datetime_null = fields.DatetimeField(null=True)
    datetime_auto = fields.DatetimeField(auto_now=True)
    datetime_add = fields.DatetimeField(auto_now_add=True)


class TimeDeltaFields(Model):
    id = fields.IntField(pk=True)
    timedelta = fields.TimeDeltaField()
    timedelta_null = fields.TimeDeltaField(null=True)


class DateFields(Model):
    id = fields.IntField(pk=True)
    date = fields.DateField()
    date_null = fields.DateField(null=True)


class FloatFields(Model):
    id = fields.IntField(pk=True)
    floatnum = fields.FloatField()
    floatnum_null = fields.FloatField(null=True)


class JSONFields(Model):
    id = fields.IntField(pk=True)
    data = fields.JSONField()
    data_null = fields.JSONField(null=True)


class UUIDFields(Model):
    id = fields.UUIDField(pk=True, default=uuid.uuid1)
    data = fields.UUIDField()
    data_auto = fields.UUIDField(default=uuid.uuid4)
    data_null = fields.UUIDField(null=True)


class MinRelation(Model):
    id = fields.IntField(pk=True)
    tournament = fields.ForeignKeyField("models.Tournament")
    participants = fields.ManyToManyField("models.Team")


class M2MOne(Model):
    id = fields.IntField(pk=True)
    name = fields.CharField(max_length=255, null=True)
    two = fields.ManyToManyField("models.M2MTwo", related_name="one")


class M2MTwo(Model):
    id = fields.IntField(pk=True)
    name = fields.CharField(max_length=255, null=True)


class NoID(Model):
    name = fields.CharField(max_length=255, null=True)


class RacePlacingEnum(Enum):
    FIRST = "first"
    SECOND = "second"
    THIRD = "third"
    RUNNER_UP = "runner_up"
    DNF = "dnf"


class RaceParticipant(Model):
    id = fields.IntField(pk=True)
    first_name = fields.CharField(max_length=64)
    place = EnumField(RacePlacingEnum, default=RacePlacingEnum.DNF)
    predicted_place = EnumField(RacePlacingEnum, null=True)


class UniqueTogetherFields(Model):
    id = fields.IntField(pk=True)
    first_name = fields.CharField(max_length=64)
    last_name = fields.CharField(max_length=64)

    class Meta:
        unique_together = ("first_name", "last_name")


class UniqueTogetherFieldsWithFK(Model):
    id = fields.IntField(pk=True)
    text = fields.CharField(max_length=64)
    tournament = fields.ForeignKeyField("models.Tournament")

    class Meta:
        unique_together = ("text", "tournament")


class ContactTypeEnum(IntEnum):
    work = 1
    home = 2
    other = 3


class Contact(Model):
    id = fields.IntField(pk=True)
    type = fields.IntField(default=ContactTypeEnum.other)


class ImplicitPkModel(Model):
    value = fields.TextField()


class UUIDPkModel(Model):
    id = fields.UUIDField(pk=True)


class UUIDFkRelatedModel(Model):
    model = fields.ForeignKeyField("models.UUIDPkModel", related_name="children")


class UUIDM2MRelatedModel(Model):
    value = fields.TextField(default="test")
    models = fields.ManyToManyField("models.UUIDPkModel", related_name="peers")


class CharPkModel(Model):
    id = fields.CharField(max_length=64, pk=True)


class CharFkRelatedModel(Model):
    model = fields.ForeignKeyField("models.CharPkModel", related_name="children")


class CharM2MRelatedModel(Model):
    value = fields.TextField(default="test")
    models = fields.ManyToManyField("models.CharPkModel", related_name="peers")


<<<<<<< HEAD
class TimestampMixin:
    created_at = fields.DatetimeField(null=True, auto_now_add=True)
    modified_at = fields.DatetimeField(null=True, auto_now=True)


class NameMixin:
    name = fields.CharField(40, unique=True)


class MyAbstractBaseModel(NameMixin, Model):
    id = fields.IntField(pk=True)

    class Meta:
        abstract = True


class MyDerivedModel(TimestampMixin, MyAbstractBaseModel):
    first_name = fields.CharField(20, null=True)
=======
class CommentModel(Model):
    class Meta:
        table = "comments"
        table_description = "Test Table comment"

    id = fields.IntField(pk=True, description="Primary key field for the comments")
    message = fields.TextField(description="Comment messages entered in the blog post")
    rating = fields.IntField(description="Upvotes done on the comment")
    escaped_comment_field = fields.TextField(description="This column acts as it's own comment")
    multiline_comment = fields.TextField(description="Some \n comment")
    commented_by = fields.TextField()
>>>>>>> 2866d51e
<|MERGE_RESOLUTION|>--- conflicted
+++ resolved
@@ -260,7 +260,6 @@
     models = fields.ManyToManyField("models.CharPkModel", related_name="peers")
 
 
-<<<<<<< HEAD
 class TimestampMixin:
     created_at = fields.DatetimeField(null=True, auto_now_add=True)
     modified_at = fields.DatetimeField(null=True, auto_now=True)
@@ -279,7 +278,8 @@
 
 class MyDerivedModel(TimestampMixin, MyAbstractBaseModel):
     first_name = fields.CharField(20, null=True)
-=======
+
+
 class CommentModel(Model):
     class Meta:
         table = "comments"
@@ -290,5 +290,4 @@
     rating = fields.IntField(description="Upvotes done on the comment")
     escaped_comment_field = fields.TextField(description="This column acts as it's own comment")
     multiline_comment = fields.TextField(description="Some \n comment")
-    commented_by = fields.TextField()
->>>>>>> 2866d51e
+    commented_by = fields.TextField()